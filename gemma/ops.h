--- conflicted
+++ resolved
@@ -25,6 +25,7 @@
 #include <random>
 #include <type_traits>  // std::enable_if_t
 
+#include "compression/compress.h"  // CompressedArray
 #include "hwy/base.h"
 #include "hwy/contrib/thread_pool/thread_pool.h"
 #include "hwy/profiler.h"
@@ -92,15 +93,10 @@
   return kRowsPerStrip;
 }
 
-<<<<<<< HEAD
-=======
-HWY_INLINE void ToEvenOddF32(
-    const hwy::bfloat16_t* HWY_RESTRICT vec_aligned, const size_t size,
-    float* HWY_RESTRICT out) {
+HWY_INLINE void ToEvenOddF32(const hwy::bfloat16_t* HWY_RESTRICT vec_aligned,
+                             const size_t size, float* HWY_RESTRICT out) {
   const hn::ScalableTag<float> df;
   const hn::Repartition<hwy::bfloat16_t, decltype(df)> dbf16;
-  const hn::RebindToUnsigned<decltype(df)> du32;
-  using VF32 = decltype(hn::Zero(df));
 
   HWY_DASSERT(size % hn::Lanes(dbf16) == 0);
   HWY_DASSERT(hn::IsAligned(df, vec_aligned));
@@ -112,9 +108,8 @@
   }
 }
 
-HWY_INLINE void ToEvenOddF32(
-    const float* HWY_RESTRICT vec_aligned, const size_t size,
-    float* HWY_RESTRICT out) {
+HWY_INLINE void ToEvenOddF32(const float* HWY_RESTRICT vec_aligned,
+                             const size_t size, float* HWY_RESTRICT out) {
   const hn::ScalableTag<float> df;
   using VF = hn::Vec<decltype(df)>;
 
@@ -157,17 +152,11 @@
           size_t kCapacity>
 HWY_INLINE void MatVecAddLoop(
     const CompressedArray<hwy::bfloat16_t, kCapacity>& mat,
-    const size_t mat_ofs,
-    const VecT* HWY_RESTRICT vec_aligned,
+    const size_t mat_ofs, const VecT* HWY_RESTRICT vec_aligned,
     const AddT* HWY_RESTRICT add, float* HWY_RESTRICT even_odd,
     float* HWY_RESTRICT out) {
   PROFILER_ZONE("MatVecAddLoop");
-
-  // Sanity check: we can write without race conditions.
-  if (HWY_IS_TSAN) {
-    even_odd[0] = hwy::ConvertScalarTo<float>(vec_aligned[0]);
-    even_odd[kInner - 1] = -even_odd[0];
-  }
+  constexpr bool kVecIsEvenOdd = true;
 
   const hn::ScalableTag<float> df;
   ToEvenOddF32(vec_aligned, kInner, even_odd);
@@ -175,9 +164,9 @@
     const size_t row_ofs = mat_ofs + idx_row * kInner;
     if constexpr (kAdd) {
       out[idx_row] = hwy::ConvertScalarTo<float>(add[idx_row]) +
-                     Dot<true>(df, mat, row_ofs, even_odd, kInner);
+                     Dot<kVecIsEvenOdd>(df, mat, row_ofs, even_odd, kInner);
     } else {
-      out[idx_row] = Dot<true>(df, mat, row_ofs, even_odd, kInner);
+      out[idx_row] = Dot<kVecIsEvenOdd>(df, mat, row_ofs, even_odd, kInner);
     }
   }
 }
@@ -194,7 +183,6 @@
       out);
 }
 
->>>>>>> 4a6173d9
 // Simple version without tiling nor threading, but two offsets/outputs.
 template <bool kAdd, size_t kOuter, size_t kInner, typename ArrayT,
           typename VecT, typename AddT>
@@ -223,6 +211,18 @@
   }
 }
 
+// Simple version without tiling nor threading, but two offsets/outputs.
+template <size_t kOuter, size_t kInner, typename ArrayT, typename VecT>
+HWY_INLINE void TwoOfsMatVecLoop(const ArrayT& mat, const size_t mat_ofs0,
+                                 const size_t mat_ofs1,
+                                 const VecT* HWY_RESTRICT vec_aligned,
+                                 float* HWY_RESTRICT out0,
+                                 float* HWY_RESTRICT out1) {
+  TwoOfsMatVecAddLoop</*kAdd=*/false, kOuter, kInner, ArrayT, VecT, VecT>(
+      mat, mat_ofs0, mat_ofs1, vec_aligned, /*add0=*/nullptr, /*add1=*/nullptr,
+      out0, out1);
+}
+
 namespace detail {
 
 // For each i = [0, num_rows), compute partial (length `num_cols`) dot product
@@ -235,14 +235,16 @@
     const VecT* HWY_RESTRICT vec_aligned, float* HWY_RESTRICT out) {
   for (size_t idx_row = 0; idx_row < num_rows; ++idx_row) {
     const size_t row_ofs = mat_ofs + (r0 + idx_row) * mat_stride;
-    out[idx_row] += Dot<kVecEO>(df, mat, row_ofs + c0, vec_aligned + c0, num_cols);
+    out[idx_row] +=
+        Dot<kVecEO>(df, mat, row_ofs + c0, vec_aligned + c0, num_cols);
   }
 }
 
 // Same as AccumulatePartialDotProducts, but sets out[i] to the first partial
 // dot product + init (if kInit), which avoids having to zero-initialize and
 // accumulate.
-template <bool kVecEO, bool kInit, class DF, typename ArrayT, typename VecT, typename InitT>
+template <bool kVecEO, bool kInit, class DF, typename ArrayT, typename VecT,
+          typename InitT>
 HWY_INLINE void SetFirstPartialDotProducts(DF df, const ArrayT& mat,
                                            size_t mat_ofs, size_t mat_stride,
                                            size_t r0, size_t c0,
@@ -253,10 +255,12 @@
   for (size_t idx_row = 0; idx_row < num_rows; ++idx_row) {
     const size_t row_ofs = mat_ofs + (r0 + idx_row) * mat_stride;
     if constexpr (kInit) {
-      out[idx_row] = hwy::ConvertScalarTo<float>(init[idx_row + r0]) +
-                     Dot<kVecEO>(df, mat, row_ofs + c0, vec_aligned + c0, num_cols);
+      out[idx_row] =
+          hwy::ConvertScalarTo<float>(init[idx_row + r0]) +
+          Dot<kVecEO>(df, mat, row_ofs + c0, vec_aligned + c0, num_cols);
     } else {
-      out[idx_row] = Dot<kVecEO>(df, mat, row_ofs + c0, vec_aligned + c0, num_cols);
+      out[idx_row] =
+          Dot<kVecEO>(df, mat, row_ofs + c0, vec_aligned + c0, num_cols);
     }
   }
 }
@@ -324,7 +328,8 @@
     PROFILER_ZONE("MatVec.lambda");
     const size_t r0 = strip * kRowsPerStrip;
     detail::FullDotProductsForStrip<kVecIsEvenOdd, kAdd>(
-      df, mat, mat_ofs, kInner, r0, kRowsPerStrip, vec_aligned, add, out + r0);
+        df, mat, mat_ofs, kInner, r0, kRowsPerStrip, vec_aligned, add,
+        out + r0);
   });
 
   // Remaining rows
@@ -333,7 +338,7 @@
     PROFILER_ZONE("MatVec remainder");
     const size_t num_rows = kOuter - r0;
     detail::FullDotProductsForStrip<kVecIsEvenOdd, kAdd>(
-      df, mat, mat_ofs, kInner, r0, num_rows, vec_aligned, add,  out + r0);
+        df, mat, mat_ofs, kInner, r0, num_rows, vec_aligned, add, out + r0);
   }
 }
 
@@ -347,26 +352,22 @@
 HWY_INLINE void MatVecAdd(const ArrayT& mat, const size_t mat_ofs,
                           const VecT* HWY_RESTRICT const vec_aligned,
                           const AddT* HWY_RESTRICT const add,
-                          float* HWY_RESTRICT even_odd,
-                          float* HWY_RESTRICT out, hwy::ThreadPool& pool) {
+                          float* HWY_RESTRICT even_odd, float* HWY_RESTRICT out,
+                          hwy::ThreadPool& pool) {
   PROFILER_ZONE("MatVecAdd");
 
-  constexpr size_t kRowsPerStrip = RowsPerStrip<kOuter>();
-
-  #if !defined(HWY_NATIVE_DOT_BF16) || !HWY_NATIVE_DOT_BF16
-  if constexpr (
-    CompressTraits<typename ArrayT::value_type>::kSupportsEvenOdd
-    && hwy::IsSameEither<VecT, float, hwy::bfloat16_t>()
-  ) {
+#if !defined(HWY_NATIVE_DOT_BF16) || !HWY_NATIVE_DOT_BF16
+  if constexpr (CompressTraits<typename ArrayT::value_type>::kSupportsEvenOdd &&
+                hwy::IsSameEither<VecT, float, hwy::bfloat16_t>()) {
     ToEvenOddF32(vec_aligned, kInner, even_odd);
-    detail::MatVecAddInner<true, kAdd, kOuter, kInner>(
-      mat, mat_ofs, even_odd, add, even_odd, out, pool);
+    detail::MatVecAddInner</*kVecIsEvenOdd=*/true, kAdd, kOuter, kInner>(
+        mat, mat_ofs, even_odd, add, even_odd, out, pool);
     return;
   }
-  #endif
-
-  detail::MatVecAddInner<false, kAdd, kOuter, kInner>(
-    mat, mat_ofs, vec_aligned, add, even_odd, out, pool);
+#endif
+
+  detail::MatVecAddInner</*kVecIsEvenOdd=*/false, kAdd, kOuter, kInner>(
+      mat, mat_ofs, vec_aligned, add, even_odd, out, pool);
 }
 
 template <size_t kOuter, size_t kInner, typename ArrayT, typename VecT>
@@ -374,9 +375,9 @@
                        const VecT* HWY_RESTRICT const vec_aligned,
                        float* HWY_RESTRICT even_odd, float* HWY_RESTRICT out,
                        hwy::ThreadPool& pool) {
-  MatVecAdd</*kAdd=*/false, kOuter, kInner>(
-      mat, mat_ofs, vec_aligned, /*add=*/static_cast<VecT*>(nullptr), even_odd,
-      out, pool);
+  MatVecAdd</*kAdd=*/false, kOuter, kInner>(mat, mat_ofs, vec_aligned,
+                                            /*add=*/static_cast<VecT*>(nullptr),
+                                            even_odd, out, pool);
 }
 
 template <class D, HWY_IF_F32_D(D)>
@@ -498,17 +499,18 @@
   const hn::ScalableTag<float> df;
   constexpr size_t kRowsPerStrip = RowsPerStrip<kOuter>();
   constexpr size_t kNumStrips = kOuter / kRowsPerStrip;
+  constexpr bool kVecIsEvenOdd = false;
 
   // For each entire strip.
   pool.Run(0, kNumStrips, [&](const uint64_t strip, size_t thread) HWY_ATTR {
     PROFILER_ZONE("TwoMatVec.lambda");
     const size_t r0 = strip * kRowsPerStrip;
-    detail::FullDotProductsForStrip<false, kAdd>(
-      df, mat0, mat_ofs, kInner, r0, kRowsPerStrip, vec_aligned, add0,
-      out0 + r0);
-    detail::FullDotProductsForStrip<false, kAdd>(
-      df, mat1, mat_ofs, kInner, r0, kRowsPerStrip, vec_aligned, add1,
-      out1 + r0);
+    detail::FullDotProductsForStrip<kVecIsEvenOdd, kAdd>(
+        df, mat0, mat_ofs, kInner, r0, kRowsPerStrip, vec_aligned, add0,
+        out0 + r0);
+    detail::FullDotProductsForStrip<kVecIsEvenOdd, kAdd>(
+        df, mat1, mat_ofs, kInner, r0, kRowsPerStrip, vec_aligned, add1,
+        out1 + r0);
   });
 
   // Remaining rows
@@ -516,9 +518,9 @@
   if (r0 < kOuter) {
     PROFILER_ZONE("TwoMatVec remainder");
     const size_t num_rows = kOuter - r0;
-    detail::FullDotProductsForStrip<false, kAdd>(
+    detail::FullDotProductsForStrip<kVecIsEvenOdd, kAdd>(
         df, mat0, mat_ofs, kInner, r0, num_rows, vec_aligned, add0, out0 + r0);
-    detail::FullDotProductsForStrip<false, kAdd>(
+    detail::FullDotProductsForStrip<kVecIsEvenOdd, kAdd>(
         df, mat1, mat_ofs, kInner, r0, num_rows, vec_aligned, add1, out1 + r0);
   }
 }
