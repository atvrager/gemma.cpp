// Copyright 2024 Google LLC
// SPDX-License-Identifier: Apache-2.0
//
// Licensed under the Apache License, Version 2.0 (the "License");
// you may not use this file except in compliance with the License.
// You may obtain a copy of the License at
//
//     https://www.apache.org/licenses/LICENSE-2.0
//
// Unless required by applicable law or agreed to in writing, software
// distributed under the License is distributed on an "AS IS" BASIS,
// WITHOUT WARRANTIES OR CONDITIONS OF ANY KIND, either express or implied.
// See the License for the specific language governing permissions and
// limitations under the License.

// Lightweight C++ implementation of the gemma model.

// Compiles this file for multiple architectures via "foreach_target.h", to
// which we pass the filename via macro 'argument'.
#undef HWY_TARGET_INCLUDE
#define HWY_TARGET_INCLUDE "gemma.cc"  // NOLINT
#include "hwy/foreach_target.h"        // IWYU pragma: keep
// Must come after foreach_target.h to avoid redefinition errors.
// copybara:import_next_line:gemma_cpp
#include "compression/compress-inl.h"
// copybara:import_next_line:gemma_cpp
#include "ops.h"
// copybara:import_next_line:gemma_cpp
#include "hwy/contrib/matvec/matvec-inl.h"
#include "hwy/highway.h"
#include "hwy/profiler.h"
#include "hwy/timer.h"
#include "util/args.h"  // Path

// Non-SIMD includes and types. Note that HWY_ONCE is only true on the last
// compile pass, whereas we want this defined in the first.
#ifndef GEMMA_ONCE
#define GEMMA_ONCE

#include <stddef.h>
#include <stdio.h>

#include <algorithm>
#include <array>
#include <cmath>
#include <cstdlib>
#include <filesystem>  // NOLINT
#include <iostream>
#include <memory>
#include <random>
#include <string>
#include <vector>

// copybara:import_next_line:gemma_cpp
#include "compression/compress.h"
// copybara:import_next_line:gemma_cpp
#include "configs.h"
// copybara:import_next_line:gemma_cpp
#include "gemma.h"
#include "hwy/aligned_allocator.h"
#include "hwy/base.h"
#include "hwy/contrib/thread_pool/thread_pool.h"
// copybara:import_next_line:sentencepiece
#include "src/sentencepiece_processor.h"

namespace gcpp {

template <class TConfig>
struct Layer {
  Layer() = default;
  static constexpr size_t kHeads = TConfig::kHeads;
  static constexpr size_t kModelDim = TConfig::kModelDim;
  static constexpr size_t kQKVDim = TConfig::kQKVDim;
  static constexpr size_t kFFHiddenDim = TConfig::kFFHiddenDim;
  static constexpr size_t kAttVecEinsumWSize = kHeads * kQKVDim * kModelDim;
  // 3x for (query, key, value)
  static constexpr size_t kQKVEinsumWSize = 3 * kHeads * kQKVDim * kModelDim;
  // 2x for (gelu gating vector, gated vector)
  static constexpr size_t kGatingEinsumWSize = 2 * kFFHiddenDim * kModelDim;

  std::array<float, kAttVecEinsumWSize> attn_vec_einsum_w;
  std::array<float, kQKVEinsumWSize> qkv_einsum_w;
  std::array<float, kGatingEinsumWSize> gating_einsum_w;
  std::array<float, kModelDim * kFFHiddenDim> linear_w;
  std::array<float, kModelDim> pre_attention_norm_scale;
  std::array<float, kModelDim> pre_ffw_norm_scale;
};

template <class TConfig>
struct Weights {
  Weights() = default;

  hwy::AlignedUniquePtr<Layer<TConfig>[]> layers;  // kLayers

  std::array<float, TConfig::kVocabSize * TConfig::kModelDim>
      embedder_input_embedding;

  std::array<float, TConfig::kModelDim> final_norm_scale;
};

// Only called if cached loading fails.
template <typename TConfig>
hwy::AlignedUniquePtr<Weights<TConfig>> LoadWeights(const Path& checkpoint) {
  PROFILER_ZONE("Startup.LoadWeights");
  using TWeights = Weights<TConfig>;
  hwy::AlignedUniquePtr<TWeights> weights = hwy::MakeUniqueAligned<TWeights>();
  weights->layers =
      hwy::MakeUniqueAlignedArray<Layer<TConfig>>(TConfig::kLayers);

  FILE* fptr;
  fptr = fopen(checkpoint.path.c_str(), "rb");
  if (fptr == nullptr) {
    HWY_ABORT("Failed to open model file %s - does it exist?",
              checkpoint.path.c_str());
  }
  bool ok = true;
  ok &= 1 == fread(&(weights->embedder_input_embedding),
                   sizeof(weights->embedder_input_embedding), 1, fptr);
  ok &= 1 == fread(&(weights->final_norm_scale),
                   sizeof(weights->final_norm_scale), 1, fptr);
  for (size_t layer = 0; layer < TConfig::kLayers; ++layer) {
    Layer<TConfig>* layer_view = &weights->layers[layer];
    ok &= 1 == fread(&layer_view->attn_vec_einsum_w,
                     sizeof(layer_view->attn_vec_einsum_w), 1, fptr);
    ok &= 1 == fread(&layer_view->qkv_einsum_w,
                     sizeof(layer_view->qkv_einsum_w), 1, fptr);
    ok &= 1 == fread(&layer_view->gating_einsum_w,
                     sizeof(layer_view->gating_einsum_w), 1, fptr);
    ok &= 1 ==
          fread(&layer_view->linear_w, sizeof(layer_view->linear_w), 1, fptr);
    ok &= 1 == fread(&layer_view->pre_attention_norm_scale,
                     sizeof(layer_view->pre_attention_norm_scale), 1, fptr);
    ok &= 1 == fread(&layer_view->pre_ffw_norm_scale,
                     sizeof(layer_view->pre_ffw_norm_scale), 1, fptr);
  }
  if (!ok) {
    HWY_ABORT("Failed to read from %s - might be a directory, or too small?",
              checkpoint.path.c_str());
  }
  HWY_ASSERT(0 == fclose(fptr));
  return weights;
}

template <class TConfig>
struct CompressedLayer {
  // No ctor/dtor, allocated via AllocateAligned.

  using TLayer = gcpp::Layer<TConfig>;

  static constexpr size_t kModelDim = TConfig::kModelDim;
  static constexpr size_t kFFHiddenDim = TConfig::kFFHiddenDim;

  // Compressed Parameters
  // We don't yet have an RMSNorm that accepts all WeightT.
  CompressedArray<hwy::bfloat16_t, kModelDim> c_pre_attention_norm_scale;
  CompressedArray<hwy::bfloat16_t, kModelDim> c_pre_ffw_norm_scale;
  CompressedArray<WeightT, TLayer::kGatingEinsumWSize> c_gating_einsum_w;
  CompressedArray<WeightT, kModelDim * kFFHiddenDim> c_linear_w;
  CompressedArray<WeightT, TLayer::kQKVEinsumWSize> c_qkv_einsum_w;
  CompressedArray<WeightT, TLayer::kAttVecEinsumWSize> c_attn_vec_einsum_w;
};

// Array instead of single large allocation for parallel mem init. Split out of
// CompressedWeights so that only these pointers are initialized, not the
// CompressedArray.
template <class TConfig>
struct CompressedLayerPointers {
  explicit CompressedLayerPointers(hwy::ThreadPool& pool) {
    pool.Run(0, TConfig::kLayers, [this](uint64_t task, size_t /*thread*/) {
      this->c_layers[task] = hwy::AllocateAligned<CompressedLayer<TConfig>>(1);
    });
  }

  using CLayer = CompressedLayer<TConfig>;
  std::array<hwy::AlignedFreeUniquePtr<CLayer[]>, TConfig::kLayers> c_layers;
};

template <class TConfig>
struct CompressedWeights {
  // No ctor/dtor, allocated via AllocateAligned.

  CompressedArray<EmbedderInputT, TConfig::kVocabSize * TConfig::kModelDim>
      c_embedder_input_embedding;

  CompressedArray<hwy::bfloat16_t, TConfig::kModelDim> c_final_norm_scale;

  // Must be last so that the other arrays remain aligned.
  CompressedLayerPointers<TConfig> c_layer_ptrs;

  const CompressedLayer<TConfig>* CLayer(size_t layer) const {
    return c_layer_ptrs.c_layers[layer].get();
  }
  CompressedLayer<TConfig>* CLayer(size_t layer) {
    return c_layer_ptrs.c_layers[layer].get();
  }
};

// Aligned.
template <class TConfig, size_t TBatchSize>
struct Activations {
  static constexpr size_t kBatchSize = TBatchSize;
  using LayerConfig = Layer<TConfig>;
  static constexpr size_t kModelDim = TConfig::kModelDim;
  static constexpr size_t kQKVDim = TConfig::kQKVDim;
  static constexpr size_t kHeads = TConfig::kHeads;
  static constexpr size_t kKVHeads = TConfig::kKVHeads;
  static constexpr size_t kCachePosSize = TConfig::kLayers * kKVHeads * kQKVDim;
  static constexpr size_t kCacheLayerSize = kKVHeads * kQKVDim;

  std::array<float, kBatchSize * kModelDim> x;  // input
  std::array<float, kBatchSize * kModelDim> pre_att_rms_out;
  std::array<float, kBatchSize * kHeads * kQKVDim> q;  // query vector
  std::array<float, kBatchSize * kHeads * TConfig::kSeqLen>
      att;                                                   // attention vector
  std::array<float, kBatchSize * kHeads * kQKVDim> att_out;  // attention output
  std::array<float, kHeads * kBatchSize * kModelDim>
      att_post1;  // attention output after linear transformation, per head
  std::array<float, kBatchSize * kModelDim>
      att_post2;  // accumulation of attention outputs over heads
  std::array<hwy::bfloat16_t, kBatchSize * kModelDim> bf_pre_ffw_rms_out;
  std::array<float, kBatchSize * TConfig::kFFHiddenDim * 2> ffw_hidden;
  // bf_ version can't be used until GeluMulToBF16 issue in FFW() is resolved.
  // std::array<hwy::bfloat16_t, kBatchSize * 2 * TConfig::kFFHiddenDim>
  //     bf_ffw_hidden;
  std::array<float, kBatchSize * kModelDim> ffw_out;
  std::array<float, kBatchSize * TConfig::kVocabSize> logits;
};

// GemmaImpl is a template and thus cannot be exposed in gemma.h, hence we
// define an abstract base class.
struct GemmaInterface {
  virtual ~GemmaInterface() = default;

  virtual const sentencepiece::SentencePieceProcessor* Tokenizer() const = 0;

  virtual void Generate(const InferenceArgs& args,
                        const std::vector<int>& prompt, size_t start_pos,
                        hwy::ThreadPool& pool, hwy::ThreadPool& inner_pool,
                        const StreamFunc& stream_token,
                        const AcceptFunc& accept_token, std::mt19937& gen,
                        int verbosity) = 0;
};

template <class Config>
struct GemmaImpl : public GemmaInterface {
  GemmaImpl(  // const LoaderArgs& args,
      std::unique_ptr<sentencepiece::SentencePieceProcessor>& tokenizer,
      hwy::AlignedFreeUniquePtr<uint8_t[]>& compressed_weights,
      hwy::ThreadPool& pool);

  ~GemmaImpl() {
    using CWeights = CompressedWeights<Config>;
    CWeights* c_weights = reinterpret_cast<CWeights*>(compressed_weights.get());
    c_weights->c_layer_ptrs.~CompressedLayerPointers<Config>();
  }

  const sentencepiece::SentencePieceProcessor* Tokenizer() const {
    return tokenizer.get();
  }

  void Generate(const InferenceArgs& args, const std::vector<int>& prompt,
                size_t start_pos, hwy::ThreadPool& pool,
                hwy::ThreadPool& inner_pool, const StreamFunc& stream_token,
                const AcceptFunc& accept_token, std::mt19937&, int verbosity);

  std::unique_ptr<sentencepiece::SentencePieceProcessor> tokenizer;

  hwy::AlignedFreeUniquePtr<uint8_t[]> compressed_weights;
  hwy::AlignedUniquePtr<Activations<Config, kPrefillBatchSize>> prefill;
  hwy::AlignedUniquePtr<Activations<Config, 1>> state;
  KVCache kv_cache;
};

}  // namespace gcpp
#endif  // GEMMA_ONCE

// SIMD code, compiled once per target.
HWY_BEFORE_NAMESPACE();
namespace gcpp {
namespace HWY_NAMESPACE {

template <class TConfig, size_t kBatchSize>
HWY_NOINLINE void Attention(size_t batch_start, size_t batch_idx, size_t layer,
                            Activations<TConfig, kBatchSize>& activations,
                            const CompressedLayer<TConfig>* c_layer,
                            KVCache& kv_cache, hwy::ThreadPool& pool) {
  PROFILER_ZONE("Gen.Attention");
  const size_t pos = batch_start + batch_idx;
  HWY_DASSERT(batch_idx < kBatchSize);
  static constexpr size_t kQKVDim = gcpp::Activations<TConfig, 1>::kQKVDim;
  static constexpr size_t kCachePosSize =
      gcpp::Activations<TConfig, kBatchSize>::kCachePosSize;
  static constexpr size_t kCacheLayerSize =
      gcpp::Activations<TConfig, kBatchSize>::kCacheLayerSize;
  static constexpr size_t kModelDim =
      gcpp::Activations<TConfig, kBatchSize>::kModelDim;
  static constexpr size_t kHeads = TConfig::kHeads;
  const float kQueryScale = 1.0 / sqrtf(static_cast<float>(kQKVDim));

  pool.Run(0, kHeads, [&](const uint64_t head, size_t /*thread*/) HWY_ATTR {
    // linear projections to QKV
    const size_t head_offset =
        3 * kQKVDim * kModelDim;  // 3x for QKV dimensions
    const size_t q_offset = head * head_offset + 0 * kQKVDim * kModelDim;
    const size_t k_offset = head * head_offset + 1 * kQKVDim * kModelDim;
    const size_t v_offset = head * head_offset + 2 * kQKVDim * kModelDim;

    float* HWY_RESTRICT q =
        activations.q.data() + head * kQKVDim + batch_idx * kHeads * kQKVDim;

    const size_t batch_offset = batch_idx * kModelDim;

    MatVecLoop<kQKVDim, kModelDim>(
        c_layer->c_qkv_einsum_w, q_offset,
        activations.pre_att_rms_out.data() + batch_offset, q);

    const size_t kv_offset =
        pos * kCachePosSize + layer * kCacheLayerSize + head * kQKVDim;

    TwoOfsMatVecLoop<kQKVDim, kModelDim>(
        c_layer->c_qkv_einsum_w, k_offset, v_offset,
        activations.pre_att_rms_out.data() + batch_offset,
        kv_cache.key_cache.get() + kv_offset,
        kv_cache.value_cache.get() + kv_offset);

    // Calculate scores
    float* HWY_RESTRICT head_att = activations.att.data() +
                                   head * TConfig::kSeqLen +
                                   batch_idx * kHeads * kQKVDim;

    Rope(q, kQKVDim, pos);
    Rope(kv_cache.key_cache.get() + kv_offset, kQKVDim, pos);
    MulByConst(kQueryScale, q, kQKVDim);
    // Compute Q dot K scores
    for (size_t pos2 = 0; pos2 <= pos; ++pos2) {
      const size_t cache_offset =
          pos2 * kCachePosSize + layer * kCacheLayerSize + head * kQKVDim;
      const float* HWY_RESTRICT k2 = kv_cache.key_cache.get() + cache_offset;
      const float score = Dot(q, k2, kQKVDim);
      head_att[pos2] = score;
    }
    Softmax(head_att, pos + 1);

    // Weighted summation
    float* HWY_RESTRICT att_out = activations.att_out.data() + head * kQKVDim +
                                  batch_idx * kHeads * kQKVDim;
    hwy::ZeroBytes(att_out, kQKVDim * sizeof(*att_out));
    for (size_t pos2 = 0; pos2 <= pos; ++pos2) {
      const size_t cache_offset =
          pos2 * kCachePosSize + layer * kCacheLayerSize + head * kQKVDim;
      float* HWY_RESTRICT v2 = kv_cache.value_cache.get() + cache_offset;
      MulByConstAndAdd(head_att[pos2], v2, att_out, kQKVDim);
    }
    // linear projection from kQKVDim back to kModelDim, sum projections
    // across heads
    float* HWY_RESTRICT head_out =
        head == 0
            ? activations.att_post2.data() + batch_idx * kModelDim
            : activations.att_post1.data() + head * kBatchSize * kModelDim;
    MatVecLoop<kModelDim, kQKVDim>(c_layer->c_attn_vec_einsum_w,
                                   head * kModelDim * kQKVDim, att_out,
                                   head_out);
  });

  // accumulate output across all heads into att_post2. head 0 already wrote
  // directly to att_post2.
  for (size_t head = 1; head < kHeads; ++head) {
    AddFrom(activations.att_post1.data() + head * kBatchSize * kModelDim,
            activations.att_post2.data() + batch_idx * kModelDim, kModelDim);
  }
}

template <typename TConfig, size_t kBatchSize>
HWY_NOINLINE void FFW(Activations<TConfig, kBatchSize>& activations,
                      size_t batch_idx, const CompressedLayer<TConfig>* c_layer,
                      hwy::ThreadPool& pool) {
  HWY_DASSERT(batch_idx < kBatchSize);
  static constexpr size_t kModelDim = TConfig::kModelDim;
  static constexpr size_t kFFHiddenDim = TConfig::kFFHiddenDim;
  const size_t hidden_offset = batch_idx * kFFHiddenDim * 2;

  {
    PROFILER_ZONE("Gen.FFW.GatedGELU");
    const hwy::bfloat16_t* HWY_RESTRICT vec =
        activations.bf_pre_ffw_rms_out.data() + batch_idx * kModelDim;
    float* HWY_RESTRICT out = activations.ffw_hidden.data() + hidden_offset;
    float* HWY_RESTRICT out_mul = out + kFFHiddenDim;

    // Same matrix, first and second half of rows. Could fuse into one MatVec,
    // but separating them could help on NUMA e.g. multiple sockets.
    MatVec<kFFHiddenDim, kModelDim>(c_layer->c_gating_einsum_w,
                                    kFFHiddenDim * kModelDim, vec, out_mul,
                                    pool);

    // Gate, will go through the nonlinearity.
    MatVec<kFFHiddenDim, kModelDim>(c_layer->c_gating_einsum_w, 0, vec, out,
                                    pool);

    namespace hn = hwy::HWY_NAMESPACE;
    using DF = hn::ScalableTag<float>;
    using VF = hn::Vec<DF>;
    hn::Transform1(DF(), out, kFFHiddenDim, out_mul,
                   [](DF df, VF v, VF mul)
                       HWY_ATTR { return hn::Mul(mul, Gelu(df, v)); });
  }

  PROFILER_ZONE("Gen.FFW\\GatedGELU");
  MatVec<kModelDim, kFFHiddenDim>(
      c_layer->c_linear_w, 0, activations.ffw_hidden.data() + hidden_offset,
      activations.ffw_out.data() + batch_idx * kModelDim, pool);
}

template <typename TConfig, size_t kBatchSize>
HWY_NOINLINE void Prefill(const int* tokens, size_t num_tokens, size_t pos,
                          const CompressedWeights<TConfig>& c_weights,
                          Activations<TConfig, kBatchSize>& activations,
                          KVCache& kv_cache, hwy::ThreadPool& pool,
                          hwy::ThreadPool& inner_pool) {
  PROFILER_ZONE("Gen.Prefill\\Att\\FFW");
  static constexpr size_t kModelDim = TConfig::kModelDim;
  static const float kEmbScaling = sqrtf(static_cast<float>(kModelDim));

  pool.Run(
      0, num_tokens, [&](const uint64_t token_idx, size_t /*thread*/) HWY_ATTR {
        const int token = tokens[token_idx];
        Decompress(c_weights.c_embedder_input_embedding, token * kModelDim,
                   activations.x.data() + token_idx * kModelDim, kModelDim);
        MulByConst(kEmbScaling, activations.x.data() + token_idx * kModelDim,
                   kModelDim);
      });

  for (size_t layer = 0; layer < TConfig::kLayers; ++layer) {
    const CompressedLayer<TConfig>* c_layer = c_weights.CLayer(layer);

    for (size_t token_idx = 0; token_idx < num_tokens; ++token_idx) {
      RMSNorm(activations.x.data() + token_idx * kModelDim,
              c_layer->c_pre_attention_norm_scale.data(),
              activations.pre_att_rms_out.data() + token_idx * kModelDim,
              kModelDim);
      Attention<TConfig, kBatchSize>(pos, token_idx, layer, activations,
                                     c_layer, kv_cache, pool);
    }

    // TODO: sink the loop into these functions, i.e. make them matmuls.
    pool.Run(
        0, num_tokens,
        [&](const uint64_t token_idx, size_t thread_id) HWY_ATTR {
          AddFrom(activations.att_post2.data() + token_idx * kModelDim,
                  activations.x.data() + token_idx * kModelDim, kModelDim);
          RMSNorm(activations.x.data() + token_idx * kModelDim,
                  c_layer->c_pre_ffw_norm_scale.data(),
                  activations.bf_pre_ffw_rms_out.data() + token_idx * kModelDim,
                  kModelDim);
          FFW<TConfig, kBatchSize>(activations, token_idx, c_layer, inner_pool);
          AddFrom(activations.ffw_out.data() + token_idx * kModelDim,
                  activations.x.data() + token_idx * kModelDim, kModelDim);
        });
  }  // foreach layer

  pool.Run(
      0, num_tokens, [&](const uint64_t token_idx, size_t /*thread*/) HWY_ATTR {
        RMSNormInplace(c_weights.c_final_norm_scale.data(),
                       activations.x.data() + token_idx * kModelDim, kModelDim);
      });
}

// n = 1 specialization
template <class TConfig>
void Transformer(int token, size_t pos,
                 const CompressedWeights<TConfig>& c_weights,
                 Activations<TConfig, 1>& activations, KVCache& kv_cache,
                 hwy::ThreadPool& pool, hwy::ThreadPool& inner_pool) {
  static constexpr size_t kLayers = TConfig::kLayers;
  static constexpr size_t kModelDim = TConfig::kModelDim;

  static const float kEmbScaling = sqrtf(static_cast<float>(kModelDim));

  Decompress(c_weights.c_embedder_input_embedding, token * kModelDim,
             activations.x.data(), kModelDim);

  MulByConst(kEmbScaling, activations.x.data(), kModelDim);

  for (size_t layer = 0; layer < kLayers; ++layer) {
    const CompressedLayer<TConfig>* c_layer = c_weights.CLayer(layer);
    RMSNorm(activations.x.data(), c_layer->c_pre_attention_norm_scale.data(),
            activations.pre_att_rms_out.data(), kModelDim);
    Attention<TConfig, 1>(pos, 0, layer, activations, c_layer, kv_cache, pool);
    AddFrom(activations.att_post2.data(), activations.x.data(), kModelDim);
    RMSNorm(activations.x.data(), c_layer->c_pre_ffw_norm_scale.data(),
            activations.bf_pre_ffw_rms_out.data(), kModelDim);
    FFW<TConfig, 1>(activations, /* batch_idx = */ 0, c_layer, pool);
    AddFrom(activations.ffw_out.data(), activations.x.data(), kModelDim);
  }
  RMSNormInplace(c_weights.c_final_norm_scale.data(), activations.x.data(),
                 kModelDim);
}

template <class TConfig>
void GenerateImpl(GemmaImpl<TConfig>& gemma, size_t max_tokens,
                  size_t max_generated_tokens, float temperature,
                  const std::vector<int>& prompt, size_t pos,
                  hwy::ThreadPool& pool, hwy::ThreadPool& inner_pool,
                  const StreamFunc& stream_token,
                  const AcceptFunc& accept_token, std::mt19937& gen,
                  int verbosity) {
  static constexpr size_t kModelDim = TConfig::kModelDim;
  static constexpr size_t kVocabSize = TConfig::kVocabSize;
  static constexpr size_t kTopK = TConfig::kTopK;
  Activations<TConfig, 1>& activations = *gemma.state.get();
  Activations<TConfig, kPrefillBatchSize>& prefill_activations =
      *gemma.prefill.get();
  const CompressedWeights<TConfig>& c_weights =
      *reinterpret_cast<CompressedWeights<TConfig>*>(
          gemma.compressed_weights.get());
  KVCache& kv_cache = gemma.kv_cache;
  int token;

  // pos indexes the KV cache. In the first turn of a chat, pos = 0.
  //
  // After the first turn, pos gets passed in with > 0 corresponding to the
  // current token position in the KV cache.
  //
  // pos_offset keeps track of the relative position within the turn, starting
  // at 0 each turn. During prefill, pos_offset corresponds to the index into
  // the prompt vector.
  //
  // In single-turn (non-chat) usage, pos and pos_offset start at 0 and are
  // always equal.
  size_t pos_offset = 0;  // offset relative to pos
  const double prefill_start = hwy::platform::Now();

  // Prefill stops before prompt.size() - 1 since the last prompt token is the
  // first input token for generation.
  while (pos_offset < prompt.size() - 1) {
    const size_t end_offset =
        std::min(kPrefillBatchSize, prompt.size() - 1 - pos_offset);
    HWY_DASSERT(end_offset < prompt.size());
    const int* batch_tokens = prompt.data() + pos_offset;
    Prefill<TConfig, kPrefillBatchSize>(batch_tokens, end_offset, pos,
                                        c_weights, prefill_activations,
                                        kv_cache, pool, inner_pool);
    for (size_t idx = 0; idx < end_offset; ++idx) {
      stream_token(batch_tokens[idx], 0.0);
    }
    pos += end_offset;
    pos_offset += end_offset;
  }

  if (verbosity >= 2) {
    // in the future this output should not occur in GenerateImpl but instead
    // should be available as observable state for frontend code to handle I/O.
<<<<<<< HEAD
    double prefill_end = hwy::platform::Now();
    const double prefill_tok_sec = pos_offset / (prefill_end - prefill_start);
    std::cout << "\n[ Prefill tokens / sec = " << prefill_tok_sec << " ]";
=======
    const double prefill_end = hwy::platform::Now();
    const double prefill_tok_sec = static_cast<double>(pos_offset) / (prefill_end - prefill_start);
    std::cout << "\n[ Prefill tokens / sec = " << prefill_tok_sec << " ]\n";
>>>>>>> 3cdd5e52
  }

  const double gen_start = hwy::platform::Now();

  HWY_DASSERT(pos_offset == prompt.size() - 1);

  if (verbosity >= 2) {
    // Provide usage warnings if max_new_tokens is out of range.
    if (max_generated_tokens > max_tokens) {
      std::cout << "Warning: max_new_tokens should be <= max_tokens"
                << std::endl;
    } else if ((prompt.size() + max_generated_tokens) > max_tokens) {
      std::cout << "Warning: Prompt size + max_new_tokens exceeds max_tokens."
                << std::endl;
    }
  }

  auto pos_gen_start = pos_offset;
  token = prompt.at(pos_offset);
  size_t generate_pos = 0;
  for (; pos < max_tokens && generate_pos < max_generated_tokens;
       ++pos, ++pos_offset, ++generate_pos) {
    Transformer(token, pos, c_weights, activations, kv_cache, pool, inner_pool);
    float* final_activation = activations.x.data();
    if (pos_offset >= prompt.size()) {
      PROFILER_ZONE("Gen.Embedding");
      // Generation phase
      MatVec<kVocabSize, kModelDim>(c_weights.c_embedder_input_embedding, 0,
                                    final_activation, activations.logits.data(),
                                    pool);
      // Barrier: must have all logits so we can subtract max.
      Softmax(activations.logits.data(), kVocabSize);
      token = SampleTopK<kTopK>(activations.logits.data(), kVocabSize, gen,
                                temperature, accept_token);
    }
    if (!stream_token(token, activations.logits[token])) {
      token = EOS_ID;
    }
    if (token == EOS_ID) {
      if (verbosity >= 2) {
        const double gen_end = hwy::platform::Now();
        const double gen_tok_sec =
<<<<<<< HEAD
            (pos_offset - pos_gen_start) / (gen_end - gen_start);
        std::cout << "[ Generation tokens / sec = " << gen_tok_sec << " ]\n";
=======
            static_cast<double>(pos_offset - pos_gen_start) / (gen_end - gen_start);
        std::cout << "\n[ Generation tokens / sec = " << gen_tok_sec << " ]\n";
>>>>>>> 3cdd5e52
      }
      break;
    }
  }
}

void Generate2B(GemmaImpl<ConfigGemma2B>& gemma, const InferenceArgs& args,
                const std::vector<int>& prompt, size_t start_pos,
                hwy::ThreadPool& pool, hwy::ThreadPool& inner_pool,
                const StreamFunc& stream_token, const AcceptFunc& accept_token,
                std::mt19937& gen, int verbosity) {
  GenerateImpl(gemma, args.max_tokens, args.max_generated_tokens,
               args.temperature, prompt, start_pos, pool, inner_pool,
               stream_token, accept_token, gen, verbosity);
}

void Generate7B(GemmaImpl<ConfigGemma7B>& gemma, const InferenceArgs& args,
                const std::vector<int>& prompt, size_t start_pos,
                hwy::ThreadPool& pool, hwy::ThreadPool& inner_pool,
                const StreamFunc& stream_token, const AcceptFunc& accept_token,
                std::mt19937& gen, int verbosity) {
  GenerateImpl(gemma, args.max_tokens, args.max_generated_tokens,
               args.temperature, prompt, start_pos, pool, inner_pool,
               stream_token, accept_token, gen, verbosity);
}

// Calls func(name, float*, CompressedArray&) for each tensor. float* is null
// if weights = null, which happens during the first call where we attempt to
// load from cache.
//
// This avoids repeating the list of tensors between loading and compressing.
template <class TConfig, class Func>
void ForEachTensor(const Weights<TConfig>* weights,
                   CompressedWeights<TConfig>& c_weights, Func& func) {
  func("c_embedding",
       weights ? weights->embedder_input_embedding.data() : nullptr,
       c_weights.c_embedder_input_embedding);
  func("c_final_norm", weights ? weights->final_norm_scale.data() : nullptr,
       c_weights.c_final_norm_scale);

  char name[16];
  for (int layer_idx = 0; layer_idx < static_cast<int>(TConfig::kLayers);
       ++layer_idx) {
    const size_t idx = static_cast<size_t>(layer_idx);
    Layer<TConfig>* layer = weights ? &weights->layers[idx] : nullptr;
    CompressedLayer<TConfig>* c_layer = c_weights.CLayer(idx);

    snprintf(name, sizeof(name), "pre_ff_ns_%d", layer_idx);
    func(name, layer ? layer->pre_ffw_norm_scale.data() : nullptr,
         c_layer->c_pre_ffw_norm_scale);

    snprintf(name, sizeof(name), "gating_ein_%d", layer_idx);
    func(name, layer ? layer->gating_einsum_w.data() : nullptr,
         c_layer->c_gating_einsum_w);

    snprintf(name, sizeof(name), "linear_w_%d", layer_idx);
    func(name, layer ? layer->linear_w.data() : nullptr, c_layer->c_linear_w);
    snprintf(name, sizeof(name), "qkv_ein_%d", layer_idx);

    func(name, layer ? layer->qkv_einsum_w.data() : nullptr,
         c_layer->c_qkv_einsum_w);
    snprintf(name, sizeof(name), "att_ein_%d", layer_idx);

    func(name, layer ? layer->attn_vec_einsum_w.data() : nullptr,
         c_layer->c_attn_vec_einsum_w);

    snprintf(name, sizeof(name), "pre_att_ns_%d", layer_idx);
    func(name, layer ? layer->pre_attention_norm_scale.data() : nullptr,
         c_layer->c_pre_attention_norm_scale);
  }
}

template <class TConfig>
hwy::AlignedFreeUniquePtr<uint8_t[]> GetCompressedWeights(
    const Path& model, const Path& cache, hwy::ThreadPool& pool) {
  PROFILER_ZONE("Startup.LoadCache");

  if (!std::filesystem::exists(model.path) &&
      !std::filesystem::exists(cache.path)) {
    HWY_ABORT(
        "Either the model weights (--weights) or cached compressed weights "
        "(--compressed_weights) must exist.");
  }

  // Allocate compressed weights.
  using CWeights = CompressedWeights<TConfig>;
  hwy::AlignedFreeUniquePtr<uint8_t[]> c_weights_u8 =
      hwy::AllocateAligned<uint8_t>(sizeof(CWeights));
  CWeights* c_weights = reinterpret_cast<CWeights*>(c_weights_u8.get());
  new (&c_weights->c_layer_ptrs) CompressedLayerPointers<TConfig>(pool);

  // First attempt to load them from cache, without requiring weights.
  CacheLoader loader(cache.path.c_str());
  ForEachTensor<TConfig>(nullptr, *c_weights, loader);
  if (loader.ReadAll(pool)) return c_weights_u8;

  // Get weights, compress, and store in cache.
  const hwy::AlignedUniquePtr<Weights<TConfig>> weights = LoadWeights<TConfig>(model);
  Compressor compressor(pool);
  ForEachTensor<TConfig>(weights.get(), *c_weights, compressor);
  compressor.WriteAll(pool, cache.path.c_str());

  return c_weights_u8;
}

// Type-erased because this function is called via a function pointer.
hwy::AlignedFreeUniquePtr<uint8_t[]> GetCompressedWeightsT(
    const LoaderArgs& args, hwy::ThreadPool& pool) {
  switch (args.ModelType()) {
    case Model::GEMMA_2B:
      return GetCompressedWeights<ConfigGemma2B>(args.model, args.cache, pool);
    case Model::GEMMA_7B:
      return GetCompressedWeights<ConfigGemma7B>(args.model, args.cache, pool);
    default:
      HWY_ABORT("Model type %d unknown.", static_cast<int>(args.ModelType()));
  }
}

}  // namespace HWY_NAMESPACE
}  // namespace gcpp
HWY_AFTER_NAMESPACE();

#if HWY_ONCE
namespace gcpp {

HWY_EXPORT(GetCompressedWeightsT);
HWY_EXPORT(Generate2B);
HWY_EXPORT(Generate7B);

KVCache CreateKVCache(size_t size_cache_pos, size_t seq_len) {
  KVCache kv_cache = {};
  kv_cache.key_cache = hwy::AllocateAligned<float>(seq_len * size_cache_pos);
  kv_cache.value_cache = hwy::AllocateAligned<float>(seq_len * size_cache_pos);
  return kv_cache;
}

template <class Config>
GemmaImpl<Config>::GemmaImpl(
    std::unique_ptr<sentencepiece::SentencePieceProcessor>& tokenizer,
    hwy::AlignedFreeUniquePtr<uint8_t[]>& compressed_weights,
    hwy::ThreadPool& pool)
    // GemmaImpl<Config>::GemmaImpl(const LoaderArgs& args, hwy::ThreadPool&
    // pool)
    : compressed_weights(std::move(compressed_weights)),
      // HWY_DYNAMIC_DISPATCH(GetCompressedWeightsT)(args, pool)),
      prefill(hwy::MakeUniqueAligned<Activations<Config, kPrefillBatchSize>>()),
      state(hwy::MakeUniqueAligned<Activations<Config, 1>>()),
      kv_cache(
          CreateKVCache(Config::kLayers * Config::kKVHeads * Config::kQKVDim,
                        Config::kSeqLen)),
      tokenizer(std::move(tokenizer)) {
  // PROFILER_ZONE("Startup.tokenizer");
  // HWY_ASSERT(tokenizer.Load(args.tokenizer.path).ok());
}

template <>
void GemmaImpl<ConfigGemma2B>::Generate(const InferenceArgs& args,
                                        const std::vector<int>& prompt,
                                        size_t start_pos, hwy::ThreadPool& pool,
                                        hwy::ThreadPool& inner_pool,
                                        const StreamFunc& stream_token,
                                        const AcceptFunc& accept_token,
                                        std::mt19937& gen, int verbosity) {
  HWY_DYNAMIC_DISPATCH(Generate2B)
  (*this, args, prompt, start_pos, pool, inner_pool, stream_token, accept_token,
   gen, verbosity);
}
template <>
void GemmaImpl<ConfigGemma7B>::Generate(const InferenceArgs& args,
                                        const std::vector<int>& prompt,
                                        size_t start_pos, hwy::ThreadPool& pool,
                                        hwy::ThreadPool& inner_pool,
                                        const StreamFunc& stream_token,
                                        const AcceptFunc& accept_token,
                                        std::mt19937& gen, int verbosity) {
  HWY_DYNAMIC_DISPATCH(Generate7B)
  (*this, args, prompt, start_pos, pool, inner_pool, stream_token, accept_token,
   gen, verbosity);
}

Gemma::Gemma(const LoaderArgs& args, hwy::ThreadPool& pool) {
  const Model model_type = args.ModelType();
  model_training = args.ModelTraining();
  PROFILER_ZONE("Startup.tokenizer");
  std::unique_ptr<sentencepiece::SentencePieceProcessor> tokenizer =
      std::make_unique<sentencepiece::SentencePieceProcessor>();
  HWY_ASSERT(tokenizer->Load(args.tokenizer.path).ok());
  auto compressed_weights =
      HWY_DYNAMIC_DISPATCH(GetCompressedWeightsT)(args, pool);
  switch (model_type) {
    case Model::GEMMA_2B:
      impl_.reset(
          new GemmaImpl<ConfigGemma2B>(tokenizer, compressed_weights, pool));
      break;
    case Model::GEMMA_7B:
      impl_.reset(
          new GemmaImpl<ConfigGemma7B>(tokenizer, compressed_weights, pool));
      break;
    default:
      HWY_ABORT("Model type %d unknown.", static_cast<int>(model_type));
  }
}
Gemma::~Gemma() = default;  // after GemmaInterface is defined

const sentencepiece::SentencePieceProcessor* Gemma::Tokenizer() const {
  return impl_->Tokenizer();
}

void GenerateGemma(Gemma& gemma, const InferenceArgs& args,
                   const std::vector<int>& prompt, size_t start_pos,
                   hwy::ThreadPool& pool, hwy::ThreadPool& inner_pool,
                   const StreamFunc& stream_token,
                   const AcceptFunc& accept_token, std::mt19937& gen,
                   int verbosity) {
  pool.SetWaitMode(hwy::PoolWaitMode::kSpin);
  gemma.impl_->Generate(args, prompt, start_pos, pool, inner_pool, stream_token,
                        accept_token, gen, verbosity);
  pool.SetWaitMode(hwy::PoolWaitMode::kBlock);
}

}  // namespace gcpp
#endif  // HWY_ONCE<|MERGE_RESOLUTION|>--- conflicted
+++ resolved
@@ -549,15 +549,10 @@
   if (verbosity >= 2) {
     // in the future this output should not occur in GenerateImpl but instead
     // should be available as observable state for frontend code to handle I/O.
-<<<<<<< HEAD
-    double prefill_end = hwy::platform::Now();
-    const double prefill_tok_sec = pos_offset / (prefill_end - prefill_start);
+    const double prefill_end = hwy::platform::Now();
+    const double prefill_tok_sec =
+        static_cast<double>(pos_offset) / (prefill_end - prefill_start);
     std::cout << "\n[ Prefill tokens / sec = " << prefill_tok_sec << " ]";
-=======
-    const double prefill_end = hwy::platform::Now();
-    const double prefill_tok_sec = static_cast<double>(pos_offset) / (prefill_end - prefill_start);
-    std::cout << "\n[ Prefill tokens / sec = " << prefill_tok_sec << " ]\n";
->>>>>>> 3cdd5e52
   }
 
   const double gen_start = hwy::platform::Now();
@@ -600,13 +595,9 @@
       if (verbosity >= 2) {
         const double gen_end = hwy::platform::Now();
         const double gen_tok_sec =
-<<<<<<< HEAD
-            (pos_offset - pos_gen_start) / (gen_end - gen_start);
-        std::cout << "[ Generation tokens / sec = " << gen_tok_sec << " ]\n";
-=======
-            static_cast<double>(pos_offset - pos_gen_start) / (gen_end - gen_start);
+            static_cast<double>(pos_offset - pos_gen_start) /
+            (gen_end - gen_start);
         std::cout << "\n[ Generation tokens / sec = " << gen_tok_sec << " ]\n";
->>>>>>> 3cdd5e52
       }
       break;
     }
@@ -704,7 +695,8 @@
   if (loader.ReadAll(pool)) return c_weights_u8;
 
   // Get weights, compress, and store in cache.
-  const hwy::AlignedUniquePtr<Weights<TConfig>> weights = LoadWeights<TConfig>(model);
+  const hwy::AlignedUniquePtr<Weights<TConfig>> weights =
+      LoadWeights<TConfig>(model);
   Compressor compressor(pool);
   ForEachTensor<TConfig>(weights.get(), *c_weights, compressor);
   compressor.WriteAll(pool, cache.path.c_str());
