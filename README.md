--- conflicted
+++ resolved
@@ -117,9 +117,7 @@
 from the top-level project directory. For the 8-bit switched floating point
 weights (sfp), run cmake with no options:
 
-<<<<<<< HEAD
 #### Unix-like Platforms
-=======
 ```sh
 cmake -B build
 ```
@@ -137,7 +135,6 @@
 After running whichever of the above `cmake` invocations that is appropriate for
 your weights, you can enter the `build/` directory and run `make` to build the
 `./gemma` executable:
->>>>>>> 7698e3c3
 
 ```sh
 # Configure `build` directory
@@ -147,27 +144,21 @@
 cmake --build --preset make -j [number of parallel threads to use]
 ```
 
-<<<<<<< HEAD
-If the `nproc` command is available, you can use `-j $(nproc)`.
-
-If this is successful, you should now have a `gemma` executable in the `build/` directory.
-=======
 Replace `[number of parallel threads to use]` with a number - the number of
-cores available on your system is a reasonable heuristic.
-
-For example, `make -j4 gemma` will build using 4 threads. If this is successful,
-you should now have a `gemma` executable in the `build/` directory. If the
-`nproc` command is available, you can use `make -j$(nproc) gemma` as a
-reasonable default for the number of threads. 
+cores available on your system is a reasonable heuristic.  For example,
+`make -j4 gemma` will build using 4 threads. If the `nproc` command is
+available, you can use `make -j$(nproc) gemma` as a reasonable default
+for the number of threads. 
 
 If you aren't sure of the right value for the `-j` flag, you can simply run
 `make gemma` instead and it should still build the `./gemma` executable.
->>>>>>> 7698e3c3
 
 > [!NOTE]
 > On Windows Subsystem for Linux (WSL) users should set the number of
 > parallel threads to 1. Using a larger number may result in errors.
 
+If the build is successful, you should now have a `gemma` executable in the `build/` directory.
+
 #### Windows
 
 ```sh
@@ -178,7 +169,7 @@
 cmake --build --preset windows -j [number of parallel threads to use]
 ```
 
-If this is successful, you should now have a `gemma.exe` executable in the `build/` directory.
+If the build is successful, you should now have a `gemma.exe` executable in the `build/` directory.
 
 ### Step 4: Run
 
